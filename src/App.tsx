--- conflicted
+++ resolved
@@ -1,20 +1,10 @@
-<<<<<<< HEAD
 import { useState, useRef, useEffect } from "react";
-=======
-import { useState, useEffect, useRef } from "react";
->>>>>>> 4bbf7186
 import PoseComparison from "./components/PoseComparison";
 import { useKaraokeScoring } from "./hooks/useKaraokeScoring.ts";
-import ZoneScoreDisplay from "./components/karaoke/ZoneScoreDisplay.tsx";
-import AudioVisualizer from "./components/karaoke/AudioVisualizer.tsx";
 import { AudioDevice } from "./lib/audioAnalyzer.ts";
 
-<<<<<<< HEAD
 type Difficulty = 'easy' | 'medium' | 'hard' | null;
 type GameMode = 'sing' | 'dance' | 'both' | null;
-=======
-type Difficulty = "easy" | "medium" | "hard" | null;
->>>>>>> 4bbf7186
 
 function App() {
   const [videoUrl, setVideoUrl] = useState<string | null>(null);
@@ -133,7 +123,6 @@
         <div className="absolute top-0 left-0 w-full h-full bg-gradient-to-br from-red-950 via-black to-purple-950 opacity-60"></div>
 
         {/* Floating demon energy orbs */}
-<<<<<<< HEAD
         <div className="absolute top-1/4 left-1/4 w-96 h-96 bg-red-600 rounded-full mix-blend-screen filter blur-3xl opacity-30 animate-pulse" style={{ animationDuration: '3s' }}></div>
         <div className="absolute bottom-1/3 right-1/4 w-80 h-80 bg-purple-600 rounded-full mix-blend-screen filter blur-3xl opacity-25 animate-pulse" style={{ animationDelay: '1s', animationDuration: '4s' }}></div>
         <div className="absolute top-1/2 left-1/2 w-72 h-72 bg-pink-500 rounded-full mix-blend-screen filter blur-3xl opacity-20 animate-pulse" style={{ animationDelay: '2s', animationDuration: '5s' }}></div>
@@ -146,44 +135,6 @@
                 className="w-280 h-200 object-contain"
               />
             </div>
-=======
-        <div
-          className="absolute top-1/4 left-1/4 w-96 h-96 bg-red-600 rounded-full mix-blend-screen filter blur-3xl opacity-30 animate-pulse"
-          style={{ animationDuration: "3s" }}
-        ></div>
-        <div
-          className="absolute bottom-1/3 right-1/4 w-80 h-80 bg-purple-600 rounded-full mix-blend-screen filter blur-3xl opacity-25 animate-pulse"
-          style={{ animationDelay: "1s", animationDuration: "4s" }}
-        ></div>
-        <div
-          className="absolute top-1/2 left-1/2 w-72 h-72 bg-pink-500 rounded-full mix-blend-screen filter blur-3xl opacity-20 animate-pulse"
-          style={{ animationDelay: "2s", animationDuration: "5s" }}
-        ></div>
-
-        {/* Large Moon in Background - Top Right */}
-        <div
-          className="absolute -top-0 left-30 opacity-10 animate-pulse"
-          style={{ animationDuration: "6s" }}
-        >
-          <img
-            src="/images/honmoon.png"
-            alt=""
-            className="w-[1200px] h-[1200px] object-contain"
-          />
-        </div>
-
-        {/* Fading K-pop Demon Hunter Characters */}
-        <div
-          className="absolute top-0 left-80 opacity-15 animate-pulse"
-          style={{ animationDuration: "4s" }}
-        >
-          <img
-            src="/images/demon.png"
-            alt=""
-            className="w-280 h-200 object-contain"
-          />
-        </div>
->>>>>>> 4bbf7186
         {/*
         <div className="absolute bottom-40 left-20 opacity-10 animate-pulse" style={{ animationDelay: '2s', animationDuration: '5s' }}>
           <img 
@@ -208,13 +159,8 @@
         </div>
       
       */}
-<<<<<<< HEAD
-</div>
-      <div className="min-h-screen container mx-auto px-4 relative z-10 flex flex-col items-center justify-center">
-=======
       </div>
       <div className="container mx-auto py-12 px-4 relative z-10">
->>>>>>> 4bbf7186
         {/* Header - K-pop Demon Hunter Style */}
         { ! showMissionSelect && <div className="text-center mb-12">
           <div className="inline-block mb-4 relative">
@@ -360,7 +306,7 @@
                           d="M13 10V3L4 14h7v7l9-11h-7z"
                         />
                       </svg>
-                      <span>CHOOSE DIFFICULTY</span>
+                      <span>CHOOSE MODE</span>
                     </div>
                   </button>
 
@@ -407,7 +353,6 @@
               </div>
             </div>
 
-<<<<<<< HEAD
             
           </div>
         ) : (
@@ -425,82 +370,6 @@
                   <path d="M8 5v14l11-7z"/>
                 </svg>
                 <span>START YOUR HUNT</span>
-=======
-            {/* Instructions - Demon Hunter Training Manual */}
-            <div className="relative group">
-              <div className="absolute -inset-1 bg-gradient-to-r from-purple-600 to-pink-600 rounded-3xl blur opacity-50 group-hover:opacity-75 transition duration-500"></div>
-              <div className="relative bg-gradient-to-br from-gray-950 via-purple-950/50 to-pink-950/50 backdrop-blur-xl p-8 rounded-3xl border border-red-900/50">
-                <h3 className="text-3xl font-black text-transparent bg-clip-text bg-gradient-to-r from-red-300 to-pink-300 mb-6">
-                  DEMON HUNTER TRAINING PROTOCOL
-                </h3>
-                <div className="grid md:grid-cols-2 gap-4">
-                  {[
-                    {
-                      step: "STEP 1",
-                      title: "SUMMON",
-                      text: "Upload your training choreography video",
-                    },
-                    {
-                      step: "STEP 2",
-                      title: "REVEAL",
-                      text: "Allow camera access to track your movements",
-                    },
-                    {
-                      step: "STEP 3",
-                      title: "POSITION",
-                      text: "Stand in full view like a true demon hunter",
-                    },
-                    {
-                      step: "STEP 4",
-                      title: "ENGAGE",
-                      text: "Click 'Start Hunt' to begin your training",
-                    },
-                    {
-                      step: "STEP 5",
-                      title: "EXECUTE",
-                      text: "Match the choreography with precision",
-                    },
-                    {
-                      step: "STEP 6",
-                      title: "RANK UP",
-                      text: "Achieve high scores to level up your hunter rank!",
-                    },
-                  ].map((item, index) => (
-                    <div
-                      key={index}
-                      className="flex items-start gap-3 p-5 rounded-xl bg-black/50 hover:bg-red-950/30 transition-all duration-300 border border-red-900/30 hover:border-red-500/50 group/item"
-                    >
-                      <div className="flex-shrink-0 w-8 h-8 rounded-full bg-gradient-to-r from-red-500 to-purple-500 flex items-center justify-center text-white text-sm font-black">
-                        {index + 1}
-                      </div>
-                      <div>
-                        <p className="text-red-300 font-black text-sm mb-1">
-                          {item.title}
-                        </p>
-                        <p className="text-red-200/70 text-sm">{item.text}</p>
-                      </div>
-                    </div>
-                  ))}
-                </div>
-
-                {/* Demon Hunter Ranks */}
-                <div className="mt-6 p-4 rounded-xl bg-gradient-to-r from-red-950/50 to-purple-950/50 border border-red-700/30">
-                  <p className="text-center text-red-300 font-bold mb-2">
-                    HUNTER RANKS
-                  </p>
-                  <div className="flex justify-center gap-6 text-sm">
-                    <span className="text-pink-400 font-bold">
-                      &lt;60% = TRAINEE HUNTER
-                    </span>
-                    <span className="text-purple-400 font-bold">
-                      60%+ = A-RANK HUNTER
-                    </span>
-                    <span className="text-red-400 font-bold">
-                      80%+ = S-RANK HUNTER
-                    </span>
-                  </div>
-                </div>
->>>>>>> 4bbf7186
               </div>
             </button>
           </div>
@@ -508,12 +377,9 @@
           <PoseComparison
             referenceVideoUrl={videoUrl}
             onChangeVideo={() => setVideoUrl(null)}
-<<<<<<< HEAD
             gameMode={selectedMode}
-=======
             karaoke={karaoke}
             selectedMicrophone={selectedMicrophone}
->>>>>>> 4bbf7186
           />
         )}
       </div>
